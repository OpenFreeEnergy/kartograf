--- conflicted
+++ resolved
@@ -273,7 +273,6 @@
     )
     assert any(f == filter_whole_rings_only for f in geom_mapper._filter_funcs)
 
-<<<<<<< HEAD
 
 def test_split_multimeric_component():
     """
@@ -347,7 +346,8 @@
             trimer_2wtk_component,
             naphtalene_benzene_molecules[0]
         ))
-=======
+
+
 @pytest.mark.parametrize("allow_partial_fused_rings, expected_mapping", [
     pytest.param(True, {12: 20, 13: 21, 14: 22, 15: 23, 16: 24, 17: 19, 20: 26, 21: 25, 0: 6, 1: 7, 2: 8, 3: 9, 4: 10, 5: 5, 6: 4, 7: 3, 8: 2, 9: 13, 10: 12, 11: 11}, id="Allow partial"),
     pytest.param(False, {12: 20, 13: 21, 14: 22, 15: 23, 16: 24, 0: 6, 1: 7, 2: 8, 3: 9, 4: 10, 5: 5}, id="Remove partial")
@@ -363,5 +363,4 @@
             fused_ring_mols[1],
         )
     )
-    check_mapping_vs_expected(mapping=geom_mapping, expected_mapping=expected_mapping)
->>>>>>> ca548789
+    check_mapping_vs_expected(mapping=geom_mapping, expected_mapping=expected_mapping)
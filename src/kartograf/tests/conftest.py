--- conflicted
+++ resolved
@@ -3,15 +3,10 @@
 
 import pytest
 from importlib.resources import files
+from importlib import resources
 from rdkit import Chem
-<<<<<<< HEAD
-from kartograf.atom_aligner import align_mol_skeletons
 from gufe import SmallMoleculeComponent, LigandAtomMapping, ProteinComponent
-=======
 from kartograf.atom_aligner import align_mol_skeletons, align_mol_shape
-from gufe import SmallMoleculeComponent, LigandAtomMapping
-from importlib import resources
->>>>>>> ca548789
 
 
 def mol_from_smiles(smiles: str):
@@ -115,7 +110,6 @@
     expected_mapping = {}
     return LigandAtomMapping(mol, mol, expected_mapping)
 
-<<<<<<< HEAD
 
 @pytest.fixture(scope="session")
 def trimer_2wtk_component():
@@ -132,7 +126,8 @@
     with files("kartograf.tests.data") as d:
         protein_comp = ProteinComponent.from_pdb_file(str(d / "2wtk_mutated_with_extra_mols.pdb"))
         return protein_comp
-=======
+
+
 @pytest.fixture(scope="session")
 def fused_ring_mols() -> tuple[SmallMoleculeComponent, SmallMoleculeComponent]:
     """
@@ -142,5 +137,4 @@
         rd_mols = [Chem.MolFromMolFile(str(f), removeHs=False) for f in  [d / "biphenyl.sdf", d / "biaryl-indene.sdf"]]
         mol_a, mol_b = [SmallMoleculeComponent.from_rdkit(m) for m in rd_mols]
         mol_b_to_a = align_mol_shape(mol_b, ref_mol=mol_a)
-        return mol_a, mol_b_to_a
->>>>>>> ca548789
+        return mol_a, mol_b_to_a
--- conflicted
+++ resolved
@@ -89,25 +89,18 @@
         atom_max_distance : float
             geometric criteria for two atoms, how far their distance
             can be maximal (in Angstrom). Default 0.95
-<<<<<<< HEAD
         atom_map_hydrogens : bool, optional
             If hydrogens should be included in the atom mapping. Default True
         map_hydrogens_on_hydrogens_only : bool, optional
             map hydrogens only on hydrogens. Default True
-        map_exact_ring_matches_only : bool, optional
-=======
-        map_hydrogens_on_hydrogens_only : bool
-            map hydrogens only on hydrogens. Default False
         map_exact_ring_matches_only : bool
->>>>>>> 37aa3703
             if true, only rings with matching ringsize and same bond-orders
             will be mapped. Additionally no ring-breaking is permitted. default
-            False
+            True
         allow_bond_breaks : bool
             if False, automatically applies ``filter_bond_breaks`` to avoid
             mappings where bonds are broken. default False
-        additional_mapping_filter_functions : Iterable[Callable[[Chem.Mol,
-        Chem.Mol, Dict[int, int]], Dict[int, int]]], optional
+        additional_mapping_filter_functions : Iterable[Callable[[Chem.Mol, Chem.Mol, Dict[int, int]], Dict[int, int]]], optional
             with this optional parameter you can further filter the distance
             based mappings with your own custom filters, provided as iterables.
             as default we suggest to avoid ring size/breaking changes and only

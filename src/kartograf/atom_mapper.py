# This code is part of kartograf and is licensed under the MIT license.
# For details, see https://github.com/OpenFreeEnergy/kartograf
from collections import defaultdict
from itertools import product

import copy
import inspect
import numpy as np
from enum import Enum

from collections import OrderedDict
from collections.abc import Iterator

from rdkit import Chem

from scipy.sparse import csr_matrix
from scipy.optimize import linear_sum_assignment
from scipy.sparse.csgraph import connected_components

from typing import Callable, Dict, Iterable, List, Optional, Set, Tuple, Union

from gufe import SmallMoleculeComponent
from gufe import LigandAtomMapping
from gufe import AtomMapping, AtomMapper

from numpy.typing import NDArray

import logging

from .filters import (
    filter_atoms_h_only_h_mapped,
    filter_ringbreak_changes,
    filter_ringsize_changes,
    filter_whole_rings_only,
)

logger = logging.getLogger(__name__)


# Enums:
class mapping_algorithm(Enum):
    """
    This enum helps selecting the optimization algorithm
    for the distance graph based atom mapping.
    """

    linear_sum_assignment = "LSA"
    minimal_spanning_tree = "MST"


# Helper:
vector_eucledean_dist = calculate_edge_weight = lambda x, y: np.sqrt(
    np.sum(np.square(y - x), axis=1)
)


# Implementation of Mapper:
class KartografAtomMapper(AtomMapper):
    atom_max_distance: float
    _map_exact_ring_matches_only: bool
    atom_map_hydrogens: bool
    mapping_algorithm: mapping_algorithm

    _filter_funcs: list[
        Callable[[Chem.Mol, Chem.Mol, dict[int, int]], dict[int, int]]
    ]

    def __init__(
            self,
            *,
            atom_max_distance: float = 0.95,
            atom_map_hydrogens: bool = True,
            map_hydrogens_on_hydrogens_only: bool = False,
            map_exact_ring_matches_only: bool = True,
            additional_mapping_filter_functions: Optional[Iterable[Callable[[
                Chem.Mol, Chem.Mol, dict[int, int]], dict[int, int]]]] = None,
            _mapping_algorithm: mapping_algorithm =
            mapping_algorithm.linear_sum_assignment,
    ):
        """ Geometry Based Atom Mapper
        This mapper is a homebrew, that utilises rdkit in order
        to generate an atom-mapping based on the coordinates of two molecules.

        Parameters
        ----------
        atom_max_distance : float, optional
            geometric criteria for two atoms, how far their distance
            can be maximal (in Angstrom). Default 0.95
        map_hydrogens_on_hydrogens_only : bool, optional
            map hydrogens only on hydrogens. Default False
        map_exact_ring_matches_only : bool, optional
            if true, only rings with matching ringsize and same bond-orders
            will be mapped. Additionally no ring-breaking is permitted. default
            False
        additional_mapping_filter_functions : Iterable[Callable[[Chem.Mol,
        Chem.Mol, Dict[int, int]], Dict[int, int]]], optional
            with this optional parameter you can further filter the distance
            based mappings with your own custom filters, provided as iterables.
            as default we suggest to avoid ring size/breaking changes and only
            allow whole rings to be mapped
        _mapping_algorithm : str, optional
            mapping_algorithm.linear_sum_assignment - this allows to swap the
            optimization algorithm. Not recommended.

        """
        self.atom_max_distance = atom_max_distance
        self.atom_map_hydrogens = atom_map_hydrogens
        self._map_exact_ring_matches_only = map_exact_ring_matches_only
        self._map_hydrogens_on_hydrogens_only = map_hydrogens_on_hydrogens_only

        self._filter_funcs = []
        if map_hydrogens_on_hydrogens_only:
            self._filter_funcs.append(filter_atoms_h_only_h_mapped)
        if self._map_exact_ring_matches_only:
            self._filter_funcs.extend(
                [
                    filter_ringbreak_changes,
                    filter_ringsize_changes,
                    filter_whole_rings_only,
                ]
            )
        if additional_mapping_filter_functions is not None:
            self._filter_funcs.extend(additional_mapping_filter_functions)

        if _mapping_algorithm is not None and _mapping_algorithm == \
                _mapping_algorithm.linear_sum_assignment:
            self._map_hydrogens_on_hydrogens_only = True
            self.mapping_algorithm = self._linearSumAlgorithm_map
        elif _mapping_algorithm is not None and _mapping_algorithm == \
                _mapping_algorithm.minimal_spanning_tree:
            self.mapping_algorithm = self._minimalSpanningTree_map
        else:
            raise ValueError(
                f"Mapping algorithm not implemented or unknown (options: MST "
                f"or LSA). got key: {_mapping_algorithm}"
            )

    """
        Properties
    """

    @property
    def map_hydrogens_on_hydrogens_only(self) -> bool:
        """this property is a shortcut for setting hydrogen shall be mapped
        only on hydrogen filter."""
        return self._map_hydrogens_on_hydrogens_only

    @map_hydrogens_on_hydrogens_only.setter
    def map_hydrogens_on_hydrogens_only(self, s: bool):
        self._map_hydrogens_on_hydrogens_only = s
        if s and filter_atoms_h_only_h_mapped not in self._filter_funcs:
            self._filter_funcs.insert(0, filter_atoms_h_only_h_mapped)
        elif filter_atoms_h_only_h_mapped in self._filter_funcs:
            self._filter_funcs.remove(filter_atoms_h_only_h_mapped)

    @property
    def map_exact_ring_matches_only(self) -> bool:
        """this property is a shortcut for setting exact ring matches only."""
        return self._map_exact_ring_matches_only

    @map_exact_ring_matches_only.setter
    def map_exact_ring_matches_only(self, s: bool):
        self._map_exact_ring_matches_only = s

        for f in [filter_ringbreak_changes, filter_ringsize_changes,
                  filter_whole_rings_only, ]:
            if s and f not in self._filter_funcs:
                self._filter_funcs.append(f)
            elif f in self._filter_funcs:
                self._filter_funcs.remove(f)

    """
        Privat - Serialize
    """

    @classmethod
    def _from_dict(cls, d: dict):
        """Deserialize from dict representation"""
        if any(k not in cls._defaults() for k in d):
            keys = list(filter(lambda k: k in cls._defaults(), d.keys()))
            raise ValueError(f"I don't know about all the keys here: {keys}")
        return cls(**d)

    def _to_dict(self) -> dict:
        d = {}
        for key in self._defaults():
            if hasattr(self, key):
                d[key] = getattr(self, key)
        return d

    @classmethod
    def _defaults(cls):
        """This method should be overridden to provide the dict of defaults
        appropriate for the `GufeTokenizable` subclass.
        """
        sig = inspect.signature(cls.__init__)

        defaults = {
            param.name: param.default
            for param in sig.parameters.values()
            if param.default is not inspect.Parameter.empty
        }

        return defaults

    """
       Private - Set Operations
    """

    @classmethod
    def _filter_mapping_for_max_overlapping_connected_atom_set(
            cls,
            moleculeA: Chem.Mol,
            moleculeB: Chem.Mol,
            atom_mapping: Dict[int, int],
    ) -> Dict[int, int]:
        """ Find connected core region from raw mapping
            This algorithm finds the maximal overlapping connected  set of
            two molecules and a given mapping. In order to accomplish this
            the following steps are executed:
            1. find all connnected sets for molecule A and molecule B
            2. get the maximal overlap between a set of molecule A and a
            set of molecule B
            3. reduce the atom_mapping to the found maximal overlapping sets.

        Parameters
        ----------
        moleculeA : Chem.Mol
            molecule A which mapped atoms are represented by atom_mapping keys
        moleculeB : Chem.Mol
            molecule B which mapped atoms are represented by atom_mapping values
        atom_mapping : Dict[int, int]
            input atom_mapping, to be filtered.

        Returns
        -------
        Dict[int, int]
            a filtered mapping, containing the maximal overlapping filter.

        """
        # get connected sets from mappings
        sets_a = cls._get_connected_atom_subsets(
            moleculeA, list(atom_mapping.keys())
        )
        sets_b = cls._get_connected_atom_subsets(
            moleculeB, list(atom_mapping.values())
        )

        log_var = "\t".join(map(str, [sets_a, sets_b, atom_mapping]))
        logger.debug(f"Found connected sets: {log_var}")

        # get maximally overlapping largest sets
        ((max_set_a_id, max_set_b_id), max_set,
         ) = cls._get_maximal_mapping_set_overlap(sets_a, sets_b, atom_mapping)

        # filter mapping for atoms in maximally overlapping sets
        atom_mapping = cls._filter_mapping_for_set_overlap(
            sets_a[max_set_a_id], sets_b[max_set_b_id], atom_mapping
        )

        set_overlaps = "\t".join(map(str, [max_set_a_id, max_set_b_id,
                                           max_set, atom_mapping]))

        logger.debug(f"Found connected set overlaps: {set_overlaps}")

        return atom_mapping

    @staticmethod
    def _get_connected_atom_subsets(
            mol: Chem.Mol, to_be_searched: List[int]
    ) -> List[Set[int]]:
        """ find connected sets in mappings
        Get the connected sets of all to_be_searched atom indices in mol.
        Connected means the atoms in a resulting connected set are connected
        by covalent bonds.

        Parameters
        ----------
        mol : Chem.Mol
            molecule graph containing the bond information
        to_be_searched : List[int]
            atom indices, that shall be grouped by connections.

        Returns
        -------
        List[Set[int]]
            return list of connected sets from the to_be_searched atom index
            list found in mol.
        """
        # Get bonded atoms sets
        bonded_atom_sets = []
        for aid in to_be_searched:
            a = mol.GetAtomWithIdx(int(aid))
            bond_atoms = [b.GetOtherAtomIdx(aid) for b in a.GetBonds()]
            connected_atoms = set([aid] + bond_atoms)

            # filter to not connect non mapped atoms
            filtered_connected_atoms = set(
                filter(lambda x: x in to_be_searched, connected_atoms)
            )

            # NO mapped atom connected?
            if len(filtered_connected_atoms) == 1:
                continue
            else:
                bonded_atom_sets.append(filtered_connected_atoms)
        bonded_atom_sets = list(sorted(bonded_atom_sets))

        logger.debug(f"Bonded atom Sets: {bonded_atom_sets}")

        # add new set or merge with existing set
        atom_mappings = {i: a for i, a in enumerate(to_be_searched)}
        r_atom_mappings = {a: i for i, a in enumerate(to_be_searched)}
        max_n = len(to_be_searched)

        connection_matrix = np.zeros(shape=(max_n, max_n))
        for set_i in bonded_atom_sets:
            for ai in set_i:
                for aj in set_i:
                    connection_matrix[r_atom_mappings[ai]][
                        r_atom_mappings[aj]
                    ] = 1

        logger.debug(f"Adjacency Matrix: {connection_matrix}")

        # get connected components
        matrix = csr_matrix(connection_matrix)
        n_components, labels = connected_components(
            csgraph=matrix, directed=False
        )

        logger.debug(f"Connected Components: {n_components}\t{labels} ")

        # Translate back
        merged_connnected_atom_sets = []
        labels_sizes = [
            label
            for label, _ in sorted(
                np.vstack(np.unique(labels, return_counts=True)).T,
                key=lambda x: x[1],
                reverse=True,
            )
        ]
        for selected_label in labels_sizes:
            connected_atoms_ids = list(
                sorted(
                    [
                        atom_mappings[i]
                        for i, label in enumerate(labels)
                        if label == selected_label
                    ]
                )
            )
            merged_connnected_atom_sets.append(connected_atoms_ids)

        logger.debug(f"Merged Sets: {merged_connnected_atom_sets}")

        return merged_connnected_atom_sets

    @staticmethod
    def _get_maximal_mapping_set_overlap(
            sets_a: Iterable[Set], sets_b: Iterable[Set],
            mapping: Dict[int, int]
    ) -> Tuple[Set, Set]:
        """get the largest set overlaps in the mapping of set_a and set_b.

        Parameters
        ----------
        sets_a : Iterable[Set]
            connected sets resulting from the mapping in state A
        sets_b : Iterable[Set]
            connected sets resulting from the mapping in state B
        mapping : Dict[int, int]
            proposed atom mapping from state A to state B

        Returns
        -------
        Tuple[Set, Set]
            returns the found maximal and maximal overlapping sets of a and
            the set of b
        """
        # Calculate overlaps
        logger.debug(f"Input: {sets_a} {sets_b} {mapping}")

        max_set_combi = {}
        for ida, set_a in enumerate(sets_a):
            mapped_set_a = {mapping[a] for a in set_a}
            for idb, set_b in enumerate(sets_b):
                set_intersection_size = len(mapped_set_a.intersection(set_b))
                if set_intersection_size:
                    max_set_combi[(ida, idb)] = {
                        "overlap_count": set_intersection_size,
                        "set_a_size": len(set_a),
                        "set_b_size": len(set_b),
                    }

        # sort overlap by size
        overlap_sorted_sets = OrderedDict(
            sorted(
                max_set_combi.items(),
                key=lambda x: x[1]["overlap_count"],
                reverse=False,
            )
        )

        logger.debug(f"Set overlap properties {overlap_sorted_sets}")

        (
            max_overlap_set_a_id,
            max_overlap_set_b_id,
        ) = overlap_sorted_sets.popitem()
        return max_overlap_set_a_id, max_overlap_set_b_id

    @staticmethod
    def _filter_mapping_for_set_overlap(
            set_a: Set[int], set_b: Set[int], mapping: Dict[int, int]
    ) -> Dict[int, int]:
        """This filter reduces the mapping dict to only in the sets contained
        atom IDs

        Parameters
        ----------
        set_a : Set[int]
            this set contains the allowed keys
        set_b : Set[int]
            this set contains the allowed values
        mapping : Dict[int, int]
            this mapping is to be filtered by the set values.

        Returns
        -------
        Dict[int, int]
            filtered mapping

        """
        filtered_mapping = {}
        for atom_a, atom_b in mapping.items():
            if atom_a in set_a and atom_b in set_b:
                filtered_mapping[atom_a] = atom_b
        return filtered_mapping

    """
        Utils
    """

    @staticmethod
    def _get_full_distance_matrix(
            atomA_pos: NDArray,
            atomB_pos: NDArray,
            metric: Callable[
                [Union[float, Iterable], Union[float, Iterable]],
                Union[float, Iterable],
            ] = vector_eucledean_dist,
    ) -> np.array:
        """calculates a full distance matrix between the two given input
        position matrixes.


        Parameters
        ----------
        atomA_pos : NDArray
            position matrix A
        atomB_pos : NDArray
            position matrix B
        metric : Callable[[Union[float, Iterable], Union[float, Iterable]],
        Union[float, Iterable]], optional
            the applied metric to calculate the distance matrix. default
            metric: eucledean distance.

        Returns
        -------
        np.array
            returns a distance matrix.

        """
        distance_matrix = []
        for atomPosA in atomA_pos:
            atomPos_distances = metric(atomPosA, atomB_pos)
            distance_matrix.append(atomPos_distances)
        distance_matrix = np.array(distance_matrix)
        return distance_matrix

    @staticmethod
    def _mask_atoms(
            mol, mol_pos, map_hydrogens: bool = False, masked_atoms: List = [],
    ) -> Tuple[Dict, List]:
        """Mask atoms such they are not considered during the mapping.

        Parameters
        ----------
        mol: Chem.Mol
            molecule to be masked
        mol_pos: List[List[int]]
            positions of mol.
        map_hydrogens: bool
            should hydrogens be mapped?
        masked_atoms: List[int]
            already masked atoms.

        Returns
        -------
        Tuple[Dict, List]
            the return values are a dictionary, mapping atom ids onto the new
            reduced dimensions and reduced positions.
        """
        pos = []
        masked_atomMapping = {}
        for atom in mol.GetAtoms():
            atom_id = atom.GetIdx()
            if (
                    map_hydrogens or atom.GetSymbol() != "H"
            ) and atom_id not in masked_atoms:
                masked_atomMapping[len(masked_atomMapping)] = atom_id
                pos.append(mol_pos[atom_id])
        pos = np.array(pos)

        return masked_atomMapping, pos

    def _minimalSpanningTree_map(
            self, distance_matrix: NDArray, max_dist: float
    ) -> Dict[int, int]:
        """MST Mapping
        This function is a numpy graph based implementation to build up an
        Atom Mapping purely on 3D criteria.

        Parameters
        ----------
        distance_matrix: NDArray
            distances of atoms to each other.
        max_dist: float
            maximal distance of a atoms in a mapping.

        Returns
        -------
        Dict[int, int]
            mapping of atoms.
        """

        # distance matrix:  - full graph
        logger.debug(f"Got Distance Matrix: \n {distance_matrix}")
        edges = []
        for i, distance_row in enumerate(distance_matrix):
            for j, dist in enumerate(distance_row):
                edges.append([float(dist), int(i), int(j)])

        edges = np.array(edges)
        logger.debug(f"Edges: \n{edges}")

        # priority queue based on edge weight
        sorted_edges = edges[edges[:, 0].argsort()]
        logger.debug(f"Sorted Edges: \n{sorted_edges}")

        # MST like algorithm
        mapping = {}
        for w, x, y in sorted_edges:
            if w >= max_dist:  # filter for max dist
                break
            else:
                if x not in mapping.keys() and y not in mapping.values():
                    mapping[int(x)] = int(y)

        return mapping

    @staticmethod
    def _linearSumAlgorithm_map(
            distance_matrix: NDArray, max_dist: float
    ) -> Dict[int, int]:
        """ LSA mapping
        This function is a LSA based implementation to build up an Atom
        Mapping purely on 3D criteria.

        Parameters
        ----------
        distance_matrix: NDArray
            distances of atoms to each other.
        max_dist: float
            maximal distance of a atoms in a mapping.

        Returns
        -------
        Dict[int, int]
            mapping of atoms.
        """
        row_ind, col_ind = linear_sum_assignment(distance_matrix)
        raw_mapping = list(zip(map(int, row_ind), map(int, col_ind)))
        # filter for mask value
        mapping = dict(
            filter(lambda x: distance_matrix[x] < max_dist, raw_mapping)
        )

        return mapping

    def _additional_filter_rules(
            self, molA: Chem.Mol, molB: Chem.Mol, mapping: dict[int, int]
    ) -> Dict[int, int]:
        """apply additional filter rules to the given mapping.

        Parameters
        ----------
        molA : Chem.Mol
            mol, with atoms contained in mapping keys.
        molB : Chem.Mol
            mol, with atoms contained in mapping values.
        mapping : Dict[int, int]
            mapping to be filtered

        Returns
        -------
        Dict[int, int]
            filtered mapping
        """
        logger.debug(f"Before filters mapping is {mapping}")
        for filter_rule in self._filter_funcs:
            mapping = filter_rule(molA, molB, mapping)
            logger.debug(f"After {filter_rule} mapping is {mapping}")
        return mapping

    def _calculate_mapping(
            self,
            molA: Chem.Mol,
            molB: Chem.Mol,
            max_d: float = 0.95,
            masked_atoms_molA: Optional[list[int]] = None,
            masked_atoms_molB: Optional[list[int]] = None,
            pre_mapped_atoms: Optional[dict[int, int]] = None,
            map_hydrogens: bool = True,
    ) -> dict[int, int]:
        """ main mapping function - private
            find a mapping between two molecules based on 3D coordinates.
            This is a helper function for the suggest mapping functions.

        Parameters
        ----------
        molA : Chem.Mol
            rdkit Molecule A
        molB : Chem.Mol
            rdkit Molecule B
        max_d : float, optional
            maximal allowed distance for atoms to be mapped, by default 0.95
        masked_atoms_molA : list, optional
            remove categorical atoms by index of MolA from the mapping,
            by default []
        masked_atoms_molB : list, optional
            remove categorical atoms by index of MolB from the mapping,
            by default []
        pre_mapped_atoms : dict, optional
            pre_mapped atoms, that need to be part of the mapping, by default {}
        map_hydrogens : bool, optional
            if True map hydrogens as well, will hapen after heavy atom
            mapping, by default True

        Returns
        -------
        AtomMapping
            _description_
        """
        if masked_atoms_molA is None:
            masked_atoms_molA = []
        if masked_atoms_molB is None:
            masked_atoms_molB = []
        if pre_mapped_atoms is None:
            pre_mapped_atoms = dict()

        molA_pos = molA.GetConformer().GetPositions()
        molB_pos = molB.GetConformer().GetPositions()
        masked_atoms_molA = copy.deepcopy(masked_atoms_molA)
        masked_atoms_molB = copy.deepcopy(masked_atoms_molB)
        pre_mapped_atoms = copy.deepcopy(pre_mapped_atoms)

        if len(pre_mapped_atoms) > 0:
            masked_atoms_molA.extend(pre_mapped_atoms.keys())
            masked_atoms_molB.extend(pre_mapped_atoms.values())

        logger.debug(
            f"Positions lengths: {len(molA_pos)} {len(molB_pos)} ")

        pos = "\n\t".join(map(str, [molA_pos, molB_pos]))
        logger.debug(f"Positions: \n{pos}")
        logger.debug(f"masked_atoms_molA: {masked_atoms_molA}")
        logger.debug(f"masked_atoms_molB: {masked_atoms_molB}")
        logger.debug(f"pre_mapped_atoms: {pre_mapped_atoms}")
        logger.debug(f"map_hydrogens: {map_hydrogens}")

        logger.info("Masking Atoms")

        molA_masked_atomMapping, molA_pos = self._mask_atoms(
            mol=molA,
            mol_pos=molA_pos,
            masked_atoms=masked_atoms_molA,
            map_hydrogens=map_hydrogens,
        )
        molB_masked_atomMapping, molB_pos = self._mask_atoms(
            mol=molB,
            mol_pos=molB_pos,
            masked_atoms=masked_atoms_molB,
            map_hydrogens=map_hydrogens,
        )

        masked_atom_ids_str = "\n\t".join(map(str, [molA_masked_atomMapping,
                                                    molB_masked_atomMapping]))
        unmasked_atom_ids_str = "\n\t".join(map(str, [molA_pos, molB_pos]))
        logger.debug(f"Remove Masked Atoms:\n{masked_atom_ids_str}\n"
                     f"{unmasked_atom_ids_str}")
        logger.debug(f"filtered Masked Positions lengths:{len(molA_pos)}\t"
                     f"{len(molB_pos)}")

        if len(molA_pos) == 0 or len(molB_pos) == 0:
            if len(pre_mapped_atoms) == 0:
                logger.warning("no mappable Atoms were found!")
            return pre_mapped_atoms

        # Calculate mapping
        logger.info("Build Distance Matrix")
        # distance matrix:  - full graph
        distance_matrix = self._get_full_distance_matrix(molA_pos, molB_pos)
        logger.debug(f"Distance Matrix: \n{distance_matrix}")

        # Mask distance matrix with max_d
        # np.inf is considererd as not possible in lsa implementation -
        # therefore use a high value
        self.mask_dist_val = max_d * 10 ** 6
        masked_dmatrix = np.array(
            np.ma.where(
                distance_matrix < max_d, distance_matrix, self.mask_dist_val
            )
        )
        logger.debug(f"masked Distance Matrix: {max_d}\n\t{masked_dmatrix}")

        # solve atom mappings
        logger.info("Calculate Mapping")
        mapping = self.mapping_algorithm(
            distance_matrix=masked_dmatrix, max_dist=self.mask_dist_val
        )
        logger.debug(f"Raw Mapping: {mapping}")

        if len(mapping) == 0:  # TODO: check if this is correct
            if len(pre_mapped_atoms) == 0:
                logger.warning("no mapping could be found!")
            return pre_mapped_atoms

        # reverse any prior masking:
        mapping = {
            molA_masked_atomMapping[k]: molB_masked_atomMapping[v]
            for k, v in mapping.items()
        }

        # filter mapping for rules:
        if self._filter_funcs is not None:
            mapping = self._additional_filter_rules(molA, molB, mapping)

        if len(pre_mapped_atoms) > 0:
            mapping.update(pre_mapped_atoms)
        logger.debug(f"reverse Masking Mapping: {mapping}")

        if len(mapping) == 0:
            if len(pre_mapped_atoms) == 0:
                logger.warning("no mapping could be found, after applying "
                               "filters!")
            return pre_mapped_atoms

        # Reduce mapping to maximally overlapping two connected sets
        logger.info("Find Maximal overlapping connected sets of mapped atoms")
        mapping = self._filter_mapping_for_max_overlapping_connected_atom_set(
            moleculeA=molA, moleculeB=molB, atom_mapping=mapping
        )
        logger.debug(f"Set overlap Mapping: {mapping}")

        return mapping

    """
        Mapping functions
    """

    def suggest_mapping_from_rdmols(
            self,
            molA: Chem.Mol,
            molB: Chem.Mol,
            masked_atoms_molA: Optional[list] = None,
            masked_atoms_molB: Optional[list] = None,
            pre_mapped_atoms: Optional[dict] = None,
    ) -> dict[int, int]:
        """ Mapping Function with RDkit
        The function effectivly maps the two molecules on to each other and
        applies the given settings by the obj.

        Parameters
        ----------
        molA, molB : rdkit.Chem.Mol
            two rdkit molecules that should be mapped onto each other
        masked_atoms_molA : list, optional
            remove categorical atoms by index of MolA from the mapping,
            by default []
        masked_atoms_molB : list, optional
            remove categorical atoms by index of MolB from the mapping,
            by default []
        pre_mapped_atoms : dict, optional
            pre_mapped atoms, that need to be part of the mapping, by default {}
        """
        if masked_atoms_molA is None:
            masked_atoms_molA = []
        if masked_atoms_molB is None:
            masked_atoms_molB = []
        if pre_mapped_atoms is None:
            pre_mapped_atoms = {}

        molA = Chem.Mol(molA)
        molB = Chem.Mol(molB)
        masked_atoms_molA = copy.deepcopy(masked_atoms_molA)
        masked_atoms_molB = copy.deepcopy(masked_atoms_molB)
        pre_mapped_atoms = copy.deepcopy(pre_mapped_atoms)

        logger.info("#################################")
        logger.info("Map Heavy Atoms ")
        logger.info("#################################")

        mapping = self._calculate_mapping(
            molA,
            molB,
            max_d=self.atom_max_distance,
            masked_atoms_molA=masked_atoms_molA,
            masked_atoms_molB=masked_atoms_molB,
            pre_mapped_atoms=pre_mapped_atoms,
            map_hydrogens=False,
        )

        if self.atom_map_hydrogens:
            logger.info("#################################")
            logger.info("Map Hydrogen Atoms: ")
            logger.info("#################################")

            pre_mapped_atoms.update(mapping)

            mapping = self._calculate_mapping(
                molA,
                molB,
                max_d=self.atom_max_distance,
                masked_atoms_molA=masked_atoms_molA,
                masked_atoms_molB=masked_atoms_molB,
                pre_mapped_atoms=pre_mapped_atoms,
                map_hydrogens=self.atom_map_hydrogens,
            )

        return mapping

    def suggest_mappings(
            self, A: SmallMoleculeComponent, B: SmallMoleculeComponent
    ) -> Iterator[AtomMapping]:
        """ Mapping generator - Gufe
        return a generator for atom mappings.

        Parameters
        ----------
        A : SmallMoleculeComponent
            molecule A to be mapped.
        B : SmallMoleculeComponent
            molecule B to be mapped.

        Returns
        -------
        Iterator[AtomMapping]
            returns an interator of possible atom mappings.
        """
        yield LigandAtomMapping(
<<<<<<< HEAD
            A, B, self.suggest_mapping_from_rdmols(molA=A.to_rdkit(), molB=B.to_rdkit())
        )

    def _raw_mapping(self,
        molA: Chem.Mol,
        molB: Chem.Mol,
        max_d: float = 0.95,
        masked_atoms_molA: Optional[list[int]] = None,
        masked_atoms_molB: Optional[list[int]] = None,
        pre_mapped_atoms: Optional[dict[int, int]] = None,
        map_hydrogens: bool = True,):

        if masked_atoms_molA is None:
            masked_atoms_molA = []
        if masked_atoms_molB is None:
            masked_atoms_molB = []
        if pre_mapped_atoms is None:
            pre_mapped_atoms = dict()


        molA_pos = molA.GetConformer().GetPositions()
        molB_pos = molB.GetConformer().GetPositions()
        masked_atoms_molA = copy.deepcopy(masked_atoms_molA)
        masked_atoms_molB = copy.deepcopy(masked_atoms_molB)
        pre_mapped_atoms = copy.deepcopy(pre_mapped_atoms)

        if len(pre_mapped_atoms) > 0:
            masked_atoms_molA.extend(pre_mapped_atoms.keys())
            masked_atoms_molB.extend(pre_mapped_atoms.values())

        molA_masked_atomMapping, molA_pos = self._mask_atoms(
            mol=molA,
            mol_pos=molA_pos,
            masked_atoms=masked_atoms_molA,
            map_hydrogens=map_hydrogens,
        )
        molB_masked_atomMapping, molB_pos = self._mask_atoms(
            mol=molB,
            mol_pos=molB_pos,
            masked_atoms=masked_atoms_molB,
            map_hydrogens=map_hydrogens,
        )

        # Calculate mapping
        # distance matrix:  - full graph
        distance_matrix = self._get_full_distance_matrix(molA_pos, molB_pos)

        # Mask distance matrix with max_d
        # np.inf is considererd as not possible in lsa implementation - therefore use a high value
        self.mask_dist_val = max_d * 10**6
        masked_dmatrix = np.array(
            np.ma.where(distance_matrix < max_d, distance_matrix, self.mask_dist_val)
        )

        # solve atom mappings
        mapping = self.mapping_algorithm(
            distance_matrix=masked_dmatrix, max_dist=self.mask_dist_val
        )

        # reverse any prior masking:
        mapping = {
            molA_masked_atomMapping[k]: molB_masked_atomMapping[v]
            for k, v in mapping.items()
        }

        # filter mapping for rules:
        if self._filter_funcs is not None:
            mapping = self._additional_filter_rules(molA, molB, mapping)

        return mapping


    def suggest_multistate_mapping(self, molecules: Iterable[SmallMoleculeComponent],
                                   max_d: float = 0.95,
                                   map_hydrogens: bool = True,
                                   alternative = True
                                   ):

        #Todo: ensure unique mol names

        if(alternative==True):
            masks = []
            positions = []
            for comp in molecules:
                mol = comp.to_rdkit()
                conf = mol.GetConformer()
                pos = conf.GetPositions()
                m, mpos = self._mask_atoms(mol, pos, map_hydrogens=map_hydrogens)

                masks.append(m)
                positions.append(mpos)

            multi_state_mapping = self._multi_state_greedy_dist_approach(components=molecules, positions=positions, masks=masks)
            print(multi_state_mapping)
        else:
            # calculate all mappings:
            mappings = []
            for cA in molecules:
                for cB in molecules:
                    if (cA != cB):
                        mapping = self._raw_mapping(cA.to_rdkit(), cB.to_rdkit(),
                                                    max_d=max_d, map_hydrogens=map_hydrogens)
                        mappings.append(LigandAtomMapping(componentA=cA, componentB=cB,
                                                          componentA_to_componentB=mapping))

            #merge mappings:
            multi_state_mapping = self._merge_mappings_to_multistate_mapping(mappings=mappings)
            multi_state_mapping = list(filter(lambda x: len(x) == len(molecules), multi_state_mapping))


        # get all connected sets
        connected_sets = {}
        for component in molecules:
            map_atom_ids = [m[component.name] for m in multi_state_mapping]
            connected_set = self._get_connected_atom_subsets(component.to_rdkit(), map_atom_ids)
            connected_sets[component.name] = connected_set

        # translate mappings into mapping set - tuples
        mapping_connected_sets = defaultdict(dict)
        for i, m in enumerate(multi_state_mapping):
            mapping_connected_sets[i] = []
            mid = 0
            for k, (lig, aid) in enumerate(m.items()):
                connected = connected_sets[lig]
                for j, s in enumerate(connected):
                    mid += 1
                    if (aid in s):
                        mapping_connected_sets[i].append(mid)
                        break
        print(mapping_connected_sets)

        # max overlap
        tup = [tuple(m) for m in mapping_connected_sets.values()]
        combinations, counts = np.unique(tup, return_counts=True, axis=0)
        max_overlap_tuple = tuple(combinations[list(counts).index(max(counts))])
        print(max_overlap_tuple)

        # Filter Mappings
        filter_map = []
        for mid, mapping_sets in mapping_connected_sets.items():
            if (max_overlap_tuple == tuple(mapping_sets)):
                filter_map.append(multi_state_mapping[mid])

        print(filter_map)
        return filter_map


    def _multi_state_greedy_dist_approach(self, components,  positions, masks):
        # build ndDistmatrix
        euclidean_dist = lambda v: np.sqrt(np.sum(np.square(v), axis=1))

        dist_matrix = []
        for i, pos1 in enumerate(positions):
            mol_dist = []
            for a1 in pos1:
                a1_d = []
                for j, pos2 in enumerate(positions):
                    if (i == j):
                        continue
                    else:
                        d = euclidean_dist(pos2 - a1)
                        d[d > 0.95] = np.inf
                        a1_d.append(d)
                a1_d = np.array(a1_d)
                mol_dist.append(a1_d)
            dist_matrix.append(mol_dist)

        # convolute distance:
        dist_tuples = defaultdict(list)
        for mid, mol1 in enumerate(dist_matrix):
            for i, a1 in enumerate(mol1):
                # all inf dist in mol2s? - no mapping possible
                if (any([np.all(np.inf == m_dist) for m_dist in a1])):
                    continue
                else:
                    # Filter only for possible atoms -  sparse graph
                    possible_atoms = []
                    for mol2 in a1:
                        a_i = np.where(mol2 != np.inf)
                        possible_atoms.append(np.vstack([a_i, mol2[a_i]]).T)

                    # calculate all possible tuples and their sum dist.
                    indices = [list(map(int, a[:, 0])) for a in possible_atoms]
                    for tup in product(*indices):
                        sum_d = 0
                        for k, t in enumerate(tup):
                            ti = np.squeeze(np.where(possible_atoms[k][:, 0] == t))
                            d = np.squeeze(possible_atoms[k][ti, 1])
                            sum_d = d if (isinstance(d, float)) else np.mean(d)
                        tup = list(tup)
                        tup.insert(mid, i)
                        tup = tuple(tup)
                        dist_tuples[tup].append(sum_d)
        dist_tuples = {tuple(k): np.sum(v) for k, v in dist_tuples.items()}

        # select mapping
        found_tup_coords = []
        mappings = []
        for tup, dist in sorted(dist_tuples.items(), key=lambda x: x[1]):
            check_tup = [(i, t) for i, t in enumerate(tup)]
            if (any([ct in found_tup_coords for ct in check_tup])):
                continue
            else:
                mappings.append({components[i].name: masks[i][t] for i, t in check_tup})
                found_tup_coords.extend(check_tup)

        return mappings

    def _merge_mappings_to_multistate_mapping(self, mappings, _only_all_state_mappings: bool = True) -> Iterable[
        Dict[str, int]]:
        # reformat mappings
        components = []
        found_mappings = []
        for m in mappings:
            components.extend([m.componentA, m.componentB])
            for aa, ab in m.componentA_to_componentB.items():
                found_mappings.append({m.componentA.name: aa, m.componentB.name: ab})
        components = list(set(components))

        # convolute:
        unique_ms_atom_mappings = []
        for atom_mapping_tuple in found_mappings:
            all_am_related_tuples = list(atom_mapping_tuple.items())
            for mapTupB in found_mappings:
                if any([k in mapTupB and mapTupB[k] == v for k, v in atom_mapping_tuple.items()]):
                    all_am_related_tuples.extend(list(mapTupB.items()))

            # unique and sorted:
            unique_ms_map = tuple(sorted(set(all_am_related_tuples)))
            unique_ms_atom_mappings.append(unique_ms_map)
        unique_ms_atom_mappings = list(set(unique_ms_atom_mappings))

        # Filter step: only all state mappings
        if (_only_all_state_mappings):
            multi_state_mapping = list(filter(lambda x: len(x) == len(components), unique_ms_atom_mappings))
        else:
            multi_state_mapping = unique_ms_atom_mappings

        return list(map(dict, multi_state_mapping))
=======
            A,
            B,
            self.suggest_mapping_from_rdmols(
                molA=A.to_rdkit(), molB=B.to_rdkit()
            ),
        )
>>>>>>> 3586724d
<|MERGE_RESOLUTION|>--- conflicted
+++ resolved
@@ -861,8 +861,11 @@
             returns an interator of possible atom mappings.
         """
         yield LigandAtomMapping(
-<<<<<<< HEAD
-            A, B, self.suggest_mapping_from_rdmols(molA=A.to_rdkit(), molB=B.to_rdkit())
+            A,
+            B,
+            self.suggest_mapping_from_rdmols(
+                molA=A.to_rdkit(), molB=B.to_rdkit()
+            ),
         )
 
     def _raw_mapping(self,
@@ -1100,12 +1103,4 @@
         else:
             multi_state_mapping = unique_ms_atom_mappings
 
-        return list(map(dict, multi_state_mapping))
-=======
-            A,
-            B,
-            self.suggest_mapping_from_rdmols(
-                molA=A.to_rdkit(), molB=B.to_rdkit()
-            ),
-        )
->>>>>>> 3586724d
+        return list(map(dict, multi_state_mapping))
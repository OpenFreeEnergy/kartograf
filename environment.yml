name: kartograf
channels:
  - conda-forge
dependencies:
  - python
  - pip
  #Test
  - pytest
  - pytest-cov
  - pytest-xdist
  - coverage
<<<<<<< HEAD
  - mypy

  - gufe==0.5
  - typing-extensions

  - pydantic

=======
  #Typing
  - gufe==0.5
  - typing-extensions
  # Sci
>>>>>>> 98a5c2b4
  - numpy
  - scipy
  - networkx
  # Chem
  - rdkit
  # docs
  - myst-parser
  - pydata-sphinx-theme<|MERGE_RESOLUTION|>--- conflicted
+++ resolved
@@ -9,20 +9,11 @@
   - pytest-cov
   - pytest-xdist
   - coverage
-<<<<<<< HEAD
   - mypy
-
-  - gufe==0.5
-  - typing-extensions
-
-  - pydantic
-
-=======
   #Typing
   - gufe==0.5
   - typing-extensions
   # Sci
->>>>>>> 98a5c2b4
   - numpy
   - scipy
   - networkx
